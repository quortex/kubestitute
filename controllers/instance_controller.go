--- conflicted
+++ resolved
@@ -62,17 +62,11 @@
 // InstanceReconciler reconciles a Instance object
 type InstanceReconciler struct {
 	client.Client
-<<<<<<< HEAD
 	Configuration InstanceReconcilerConfiguration
 	Kubernetes    *kubernetes.Clientset
 	Log           logr.Logger
 	Scheme        *runtime.Scheme
-=======
-	Kubernetes *kubernetes.Clientset
-	Log        logr.Logger
-	Scheme     *runtime.Scheme
-	recorder   record.EventRecorder
->>>>>>> 8133b2f9
+	recorder      record.EventRecorder
 }
 
 const (
